--- conflicted
+++ resolved
@@ -110,11 +110,8 @@
     expense_recorder: ExpenseRecorder = noop_expense_recorder,
     redis_url: Optional[str] = None,
     custom_costs: Optional[Dict[str, ModelCosts]] = None,
-<<<<<<< HEAD
+    skip_cache: bool = False, # Can be used to utilize other uses of this wrapper without caching
     retry_config: Optional[Dict[str, Any]] = None,
-=======
-    skip_cache: bool = False, # Can be used to utilize other uses of this wrapper without caching
->>>>>>> bfcd7234
     **kwargs: Any
 ) -> Any:
     """Run an agent with Redis caching and rate limit handling.
